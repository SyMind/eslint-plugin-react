/**
 * @fileoverview Prevent missing props validation in a React component definition
 * @author Yannick Croissant
 */
'use strict';

// ------------------------------------------------------------------------------
// Requirements
// ------------------------------------------------------------------------------

var eslint = require('eslint').linter;
var ESLintTester = require('eslint-tester');

require('babel-eslint');

// ------------------------------------------------------------------------------
// Tests
// ------------------------------------------------------------------------------

var eslintTester = new ESLintTester(eslint);
eslintTester.addRuleTest('lib/rules/prop-types', {

  valid: [
    {
      code: [
        'var Hello = React.createClass({',
        '  propTypes: {',
        '    name: React.PropTypes.string.isRequired',
        '  },',
        '  render: function() {',
        '    return <div>Hello {this.props.name}</div>;',
        '  }',
        '});'
      ].join('\n'),
      ecmaFeatures: {
        jsx: true
      }
    }, {
      code: [
        'var Hello = React.createClass({',
        '  propTypes: {',
        '    name: React.PropTypes.object.isRequired',
        '  },',
        '  render: function() {',
        '    return <div>Hello {this.props.name.firstname}</div>;',
        '  }',
        '});'
      ].join('\n'),
      ecmaFeatures: {
        jsx: true
      }
    }, {
      code: [
        'var Hello = React.createClass({',
        '  render: function() {',
        '    return <div>Hello World</div>;',
        '  }',
        '});'
      ].join('\n'),
      ecmaFeatures: {
        jsx: true
      }
    }, {
      code: [
        'var Hello = React.createClass({',
        '  render: function() {',
        '    return <div>Hello World {this.props.children}</div>;',
        '  }',
        '});'
      ].join('\n'),
      args: [1, {
        ignore: ['children']
      }],
      ecmaFeatures: {
        jsx: true
      }
    }, {
      code: [
        'var Hello = React.createClass({',
        '  render: function() {',
        '    var props = this.props;',
        '    return <div>Hello World</div>;',
        '  }',
        '});'
      ].join('\n'),
      ecmaFeatures: {
        jsx: true
      }
    }, {
      code: [
        'var Hello = React.createClass({',
        '  render: function() {',
        '    var propName = "foo";',
        '    return <div>Hello World {this.props[propName]}</div>;',
        '  }',
        '});'
      ].join('\n'),
      ecmaFeatures: {
        jsx: true
      }
    }, {
      code: [
        'var Hello = React.createClass({',
        '  propTypes: externalPropTypes,',
        '  render: function() {',
        '    return <div>Hello {this.props.name}</div>;',
        '  }',
        '});'
      ].join('\n'),
      ecmaFeatures: {
        jsx: true
      }
    }, {
      code: [
        'class Hello extends React.Component {',
        '  render() {',
        '    return <div>Hello World</div>;',
        '  }',
        '}'
      ].join('\n'),
      ecmaFeatures: {
        classes: true,
        jsx: true
      }
    }, {
      code: [
        'class Hello extends React.Component {',
        '  render() {',
        '    return <div>Hello {this.props.firstname} {this.props.lastname}</div>;',
        '  }',
        '}',
        'Hello.propTypes = {',
        '  firstname: React.PropTypes.string',
        '};',
        'Hello.propTypes.lastname = React.PropTypes.string;'
      ].join('\n'),
      ecmaFeatures: {
        classes: true,
        jsx: true
      }
    }, {
      code: [
        'var Hello = React.createClass({',
        '  propTypes: {',
        '    name: React.PropTypes.object.isRequired',
        '  },',
        '  render: function() {',
        '    var user = {',
        '      name: this.props.name',
        '    };',
        '    return <div>Hello {user.name}</div>;',
        '  }',
        '});'
      ].join('\n'),
      ecmaFeatures: {
        jsx: true
      }
    }, {
      code: [
        'class Hello {',
        '  render() {',
        '    return \'Hello\' + this.props.name;',
        '  }',
        '}'
      ].join('\n'),
      ecmaFeatures: {
        classes: true,
        jsx: true
      }
    }, {
      code: [
        'class Hello {',
        '  method',
        '}'
      ].join('\n'),
      parser: 'babel-eslint',
      ecmaFeatures: {
        classes: true,
        jsx: true
      }
    }, {
      code: [
        'class Hello extends React.Component {',
        '  static get propTypes() {',
        '    return {',
        '      name: React.PropTypes.string',
        '    };',
        '  }',
        '  render() {',
        '    return <div>Hello {this.props.name}</div>;',
        '  }',
        '}'
      ].join('\n'),
      ecmaFeatures: {
        classes: true,
        destructuring: true,
        jsx: true
      }
    }, {
      code: [
        'class Hello extends React.Component {',
        '  render() {',
        '    var { firstname, ...other } = this.props;',
        '    return <div>Hello {firstname}</div>;',
        '  }',
        '}',
        'Hello.propTypes = {',
        '  firstname: React.PropTypes.string',
        '};'
      ].join('\n'),
      parser: 'babel-eslint',
      ecmaFeatures: {
        classes: true,
        destructuring: true,
        jsx: true
      }
    }, {
      code: [
        'class Hello extends React.Component {',
        '  render() {',
        '    var {firstname, lastname} = this.state, something = this.props;',
        '    return <div>Hello {firstname}</div>;',
        '  }',
        '}'
      ].join('\n'),
      ecmaFeatures: {
        classes: true,
        destructuring: true,
        jsx: true
      }
    }, {
      code: [
        'class Hello extends React.Component {',
        '  static propTypes = {',
        '    name: React.PropTypes.string',
        '  }',
        '  render() {',
        '    return <div>Hello {this.props.name}</div>;',
        '  }',
        '}'
      ].join('\n'),
      parser: 'babel-eslint',
      ecmaFeatures: {
        classes: true,
        destructuring: true,
        jsx: true
      }
    }, {
      code: [
        'class Hello extends React.Component {',
        '  render() {',
        '    return <div>Hello {this.props.firstname}</div>;',
        '  }',
        '}',
        'Hello.propTypes = {',
        '  \'firstname\': React.PropTypes.string',
        '};'
      ].join('\n'),
      ecmaFeatures: {
        classes: true,
        jsx: true
      }
    }, {
      code: [
        'class Hello extends React.Component {',
        '  render() {',
        '    if (this.props.hasOwnProperty(\'firstname\')) {',
        '      return <div>Hello {this.props.firstname}</div>;',
        '    }',
        '    return <div>Hello</div>;',
        '  }',
        '}',
        'Hello.propTypes = {',
        '  \'firstname\': React.PropTypes.string',
        '};'
      ].join('\n'),
      ecmaFeatures: {
        classes: true,
        jsx: true
      }
    }, {
      code: [
        'class Hello extends React.Component {',
        '  render() {',
        '    this.props.a.b',
        '    return <div>Hello</div>;',
        '  }',
        '}',
        'Hello.propTypes = {};',
        'Hello.propTypes.a = React.PropTypes.shape({',
        '  b: React.PropTypes.string',
        '});'
      ].join('\n'),
      ecmaFeatures: {
        classes: true,
        jsx: true
      }
    }, {
      code: [
        'class Hello extends React.Component {',
        '  render() {',
        '    this.props.a.b.c;',
        '    return <div>Hello</div>;',
        '  }',
        '}',
        'Hello.propTypes = {',
        '  a: React.PropTypes.shape({',
        '    b: React.PropTypes.shape({',
        '    })',
        '  })',
        '};',
        'Hello.propTypes.a.b.c = React.PropTypes.number;'
      ].join('\n'),
      ecmaFeatures: {
        classes: true,
        jsx: true
      }
    }, {
      code: [
        'class Hello extends React.Component {',
        '  render() {',
        '    this.props.a.b.c;',
        '    this.props.a.__.d.length;',
        '    this.props.a.anything.e[2];',
        '    return <div>Hello</div>;',
        '  }',
        '}',
        'Hello.propTypes = {',
        '  a: React.PropTypes.objectOf(',
        '    React.PropTypes.shape({',
        '      c: React.PropTypes.number,',
        '      d: React.PropTypes.string,',
        '      e: React.PropTypes.array',
        '    })',
        '  )',
        '};'
      ].join('\n'),
      ecmaFeatures: {
        classes: true,
        jsx: true
      }
    }, {
      code: [
        'class Hello extends React.Component {',
        '  render() {',
        '    var i = 3;',
        '    this.props.a[2].c;',
        '    this.props.a[i].d.length;',
        '    this.props.a[i + 2].e[2];',
        '    this.props.a.length;',
        '    return <div>Hello</div>;',
        '  }',
        '}',
        'Hello.propTypes = {',
        '  a: React.PropTypes.arrayOf(',
        '    React.PropTypes.shape({',
        '      c: React.PropTypes.number,',
        '      d: React.PropTypes.string,',
        '      e: React.PropTypes.array',
        '    })',
        '  )',
        '};'
      ].join('\n'),
      ecmaFeatures: {
        classes: true,
        jsx: true
      }
    }, {
      code: [
        'class Hello extends React.Component {',
        '  render() {',
        '    this.props.a.length;',
        '    return <div>Hello</div>;',
        '  }',
        '}',
        'Hello.propTypes = {',
        '  a: React.PropTypes.oneOfType([',
        '    React.PropTypes.array,',
        '    React.PropTypes.string',
        '  ])',
        '};'
      ].join('\n'),
      ecmaFeatures: {
        classes: true,
        jsx: true
      }
    }, {
      code: [
        'class Hello extends React.Component {',
        '  render() {',
        '    this.props.a.c;',
        '    this.props.a[2] === true;',
        '    this.props.a.e[2];',
        '    this.props.a.length;',
        '    return <div>Hello</div>;',
        '  }',
        '}',
        'Hello.propTypes = {',
        '  a: React.PropTypes.oneOfType([',
        '    React.PropTypes.shape({',
        '      c: React.PropTypes.number,',
        '      e: React.PropTypes.array',
        '    }).isRequired,',
        '    React.PropTypes.arrayOf(',
        '      React.PropTypes.bool',
        '    )',
        '  ])',
        '};'
      ].join('\n'),
      ecmaFeatures: {
        classes: true,
        jsx: true
      }
    }, {
      code: [
        'class Hello extends React.Component {',
        '  render() {',
        '    this.props.a.render;',
        '    this.props.a.c;',
        '    return <div>Hello</div>;',
        '  }',
        '}',
        'Hello.propTypes = {',
        '  a: React.PropTypes.instanceOf(Hello)',
        '};'
      ].join('\n'),
      ecmaFeatures: {
        classes: true,
        jsx: true
      }
    }, {
      code: [
        'class Hello extends React.Component {',
        '  render() {',
        '    this.props.arr;',
        '    this.props.arr[3];',
        '    this.props.arr.length;',
        '    this.props.arr.push(3);',
        '    this.props.bo;',
        '    this.props.bo.toString();',
        '    this.props.fu;',
        '    this.props.fu.bind(this);',
        '    this.props.numb;',
        '    this.props.numb.toFixed();',
        '    this.props.stri;',
        '    this.props.stri.length();',
        '    return <div>Hello</div>;',
        '  }',
        '}',
        'Hello.propTypes = {',
        '  arr: React.PropTypes.array,',
        '  bo: React.PropTypes.bool.isRequired,',
        '  fu: React.PropTypes.func,',
        '  numb: React.PropTypes.number,',
        '  stri: React.PropTypes.string',
        '};'
      ].join('\n'),
      ecmaFeatures: {
        classes: true,
        jsx: true
      }
    }, {
      code: [
        'class Hello extends React.Component {',
        '  render() {',
        '    var { ',
        '      propX,',
        '      "aria-controls": ariaControls, ',
        '      ...props } = this.props;',
        '    return <div>Hello</div>;',
        '  }',
        '}',
        'Hello.propTypes = {',
        '  "propX": React.PropTypes.string,',
        '  "aria-controls": React.PropTypes.string',
        '};'
      ].join('\n'),
      parser: 'babel-eslint'
    }, {
      code: [
        'class Hello extends React.Component {',
        '  render() {',
        '    this.props["some.value"];',
        '    return <div>Hello</div>;',
        '  }',
        '}',
        'Hello.propTypes = {',
        '  "some.value": React.PropTypes.string',
        '};'
      ].join('\n'),
      ecmaFeatures: {
        classes: true,
        jsx: true
      }
    }, {
      code: [
        'class Hello extends React.Component {',
        '  render() {',
        '    this.props["arr"][1];',
        '    return <div>Hello</div>;',
        '  }',
        '}',
        'Hello.propTypes = {',
        '  "arr": React.PropTypes.array',
        '};'
      ].join('\n'),
      ecmaFeatures: {
        classes: true,
        jsx: true
      }
    }, {
      code: [
        'class Hello extends React.Component {',
        '  render() {',
        '    this.props["arr"][1]["some.value"];',
        '    return <div>Hello</div>;',
        '  }',
        '}',
        'Hello.propTypes = {',
        '  "arr": React.PropTypes.arrayOf(',
        '    React.PropTypes.shape({"some.value": React.PropTypes.string})',
        '  )',
        '};'
      ].join('\n'),
      ecmaFeatures: {
        classes: true,
        jsx: true
      }
    }, {
      code: [
        'var TestComp1 = React.createClass({',
        '  propTypes: {',
        '    size: React.PropTypes.string',
        '  },',
        '  render: function() {',
        '    var foo = {',
        '      baz: \'bar\'',
        '    };',
        '    var icons = foo[this.props.size].salut;',
        '    return <div>{icons}</div>;',
        '  }',
        '});'
      ].join('\n'),
      ecmaFeatures: {
        classes: true,
        jsx: true
      }
    }, {
      code: [
        'class Hello extends React.Component {',
        '  render() {',
        '    return <div>{this.props.name.firstname}</div>;',
        '  }',
        '}'
      ].join('\n'),
      parser: 'babel-eslint',
      args: [1, {ignore: ['name']}]
    }, {
      code: [
        'class Hello extends React.Component {',
        '  render() {',
        '    const {firstname, lastname} = this.props.name;',
        '    return <div>{firstname} {lastname}</div>;',
        '  }',
        '}',
        'Hello.propTypes = {',
        '  name: PropTypes.shape({',
        '    firstname: PropTypes.string,',
        '    lastname: PropTypes.string',
        '  })',
        '};'
      ].join('\n'),
      parser: 'babel-eslint'
    }, {
      code: [
        'class Hello extends React.Component {',
        '  render() {',
        '    let {firstname} = this;',
        '    return <div>{firstname}</div>;',
        '  }',
        '};'
      ].join('\n'),
      parser: 'babel-eslint'
    }, {
      code: [
        'var Hello = React.createClass({',
        '  propTypes: {',
        '    router: React.PropTypes.func',
        '  },',
        '  render: function() {',
        '    var nextPath = this.props.router.getCurrentQuery().nextPath;',
        '    return <div>{nextPath}</div>;',
        '  }',
        '});'
      ].join('\n'),
      ecmaFeatures: {
        classes: true,
        jsx: true
      }
    }, {
      code: [
<<<<<<< HEAD
        'var Hello = React.createClass({',
        '  propTypes: {',
        '    firstname: CustomValidator.string',
        '  },',
        '  render: function() {',
        '    return <div>{this.props.firstname}</div>;',
        '  }',
        '});'
      ].join('\n'),
      args: [1, {customValidators: ['CustomValidator']}],
      ecmaFeatures: {
        jsx: true
      }
    }, {
      code: [
        'var Hello = React.createClass({',
        '  propTypes: {',
        '    outer: CustomValidator.shape({',
        '      inner: CustomValidator.map',
        '    })',
        '  },',
        '  render: function() {',
        '    return <div>{this.props.outer.inner}</div>;',
        '  }',
        '});'
      ].join('\n'),
      args: [1, {customValidators: ['CustomValidator']}],
      ecmaFeatures: {
        jsx: true
      }
    }, {
      code: [
        'var Hello = React.createClass({',
        '  propTypes: {',
        '    outer: React.PropTypes.shape({',
        '      inner: CustomValidator.string',
        '    })',
        '  },',
        '  render: function() {',
        '    return <div>{this.props.outer.inner}</div>;',
        '  }',
        '});'
      ].join('\n'),
      args: [1, {customValidators: ['CustomValidator']}],
      ecmaFeatures: {
        jsx: true
      }
    }, {
      code: [
        'var Hello = React.createClass({',
        '  propTypes: {',
        '    outer: CustomValidator.shape({',
        '      inner: React.PropTypes.string',
        '    })',
        '  },',
        '  render: function() {',
        '    return <div>{this.props.outer.inner}</div>;',
        '  }',
        '});'
      ].join('\n'),
      args: [1, {customValidators: ['CustomValidator']}],
      ecmaFeatures: {
        jsx: true
      }
    }, {
      code: [
        'var Hello = React.createClass({',
        '  propTypes: {',
        '    name: React.PropTypes.string',
        '  },',
        '  render: function() {',
        '    return <div>{this.props.name.get("test")}</div>;',
        '  }',
        '});'
      ].join('\n'),
      args: [1, {customValidators: ['CustomValidator']}],
      ecmaFeatures: {
        jsx: true
      }
=======
        'class Comp1 extends Component {',
        '  render() {',
        '    return <span />;',
        '  }',
        '}',
        'Comp1.propTypes = {',
        '  prop1: PropTypes.number',
        '};',
        'class Comp2 extends Component {',
        '  render() {',
        '    return <span />;',
        '  }',
        '}',
        'Comp2.propTypes = {',
        '  prop2: PropTypes.arrayOf(Comp1.propTypes.prop1)',
        '};'
      ].join('\n'),
      parser: 'babel-eslint'
>>>>>>> bed60d44
    }
  ],

  invalid: [
    {
      code: [
        'var Hello = React.createClass({',
        '  render: function() {',
        '    return React.createElement("div", {}, this.props.name);',
        '  }',
        '});'
      ].join('\n'),
      ecmaFeatures: {
        jsx: false
      },
      errors: [{
        message: '\'name\' is missing in props validation',
        line: 3,
        column: 54,
        type: 'Identifier'
      }]
    }, {
      code: [
        'var Hello = React.createClass({',
        '  render: function() {',
        '    return <div>Hello {this.props.name}</div>;',
        '  }',
        '});'
      ].join('\n'),
      ecmaFeatures: {
        jsx: true
      },
      errors: [{
        message: '\'name\' is missing in props validation',
        line: 3,
        column: 35,
        type: 'Identifier'
      }]
    }, {
      code: [
        'class Hello extends React.Component {',
        '  render() {',
        '    return <div>Hello {this.props.name}</div>;',
        '  }',
        '}'
      ].join('\n'),
      ecmaFeatures: {
        classes: true,
        jsx: true
      },
      errors: [{
        message: '\'name\' is missing in props validation for Hello',
        line: 3,
        column: 35,
        type: 'Identifier'
      }]
    }, {
      code: [
        'class Hello extends React.Component {',
        '  render() {',
        '    return <div>Hello {this.props.firstname} {this.props.lastname}</div>;',
        '  }',
        '}',
        'Hello.propTypes = {',
        '  firstname: React.PropTypes.string',
        '};'
      ].join('\n'),
      ecmaFeatures: {
        classes: true,
        jsx: true
      },
      errors: [{
        message: '\'lastname\' is missing in props validation for Hello'
      }]
    }, {
      code: [
        'class Hello extends React.Component {',
        '  render() {',
        '    return <div>Hello {this.props.name}</div>;',
        '  }',
        '}',
        'Hello.propTypes = {',
        '  name: React.PropTypes.string',
        '};',
        'class HelloBis extends React.Component {',
        '  render() {',
        '    return <div>Hello {this.props.name}</div>;',
        '  }',
        '}'
      ].join('\n'),
      ecmaFeatures: {
        classes: true,
        jsx: true
      },
      errors: [{
        message: '\'name\' is missing in props validation for HelloBis'
      }]
    }, {
      code: [
        'var Hello = React.createClass({',
        '  propTypes: {',
        '    name: React.PropTypes.string.isRequired',
        '  },',
        '  render: function() {',
        '    return <div>Hello {this.props.name} and {this.props.propWithoutTypeDefinition}</div>;',
        '  }',
        '});',
        'var Hello2 = React.createClass({',
        '  render: function() {',
        '    return <div>Hello {this.props.name}</div>;',
        '  }',
        '});'
      ].join('\n'),
      ecmaFeatures: {
        jsx: true
      },
      errors: [{
        message: '\'propWithoutTypeDefinition\' is missing in props validation'
      }, {
        message: '\'name\' is missing in props validation'
      }]
    }, {
      code: [
        'class Hello extends React.Component {',
        '  render() {',
        '    var { firstname, lastname } = this.props;',
        '    return <div>Hello</div>;',
        '  }',
        '}',
        'Hello.propTypes = {',
        '  firstname: React.PropTypes.string',
        '};'
      ].join('\n'),
      ecmaFeatures: {
        classes: true,
        destructuring: true,
        jsx: true
      },
      errors: [{
        message: '\'lastname\' is missing in props validation for Hello'
      }]
    }, {
      code: [
        'class Hello extends React.Component {',
        '  static propTypes: { ',
        '    firstname: React.PropTypes.string',
        '  }',
        '  render() {',
        '    return <div>Hello {this.props.firstname}</div>;',
        '  }',
        '}'
      ].join('\n'),
      parser: 'babel-eslint',
      ecmaFeatures: {
        classes: true,
        jsx: true
      },
      errors: [{
        message: '\'firstname\' is missing in props validation for Hello'
      }]
    }, {
      code: [
        'class Hello extends React.Component {',
        '  render() {',
        '    this.props.a.b',
        '    return <div>Hello</div>;',
        '  }',
        '}',
        'Hello.propTypes = {',
        '  a: React.PropTypes.shape({',
        '  })',
        '};'
      ].join('\n'),
      ecmaFeatures: {
        classes: true,
        jsx: true
      },
      errors: [{
        message: '\'a.b\' is missing in props validation for Hello'
      }]
    }, {
      code: [
        'class Hello extends React.Component {',
        '  render() {',
        '    this.props.a.b.c;',
        '    return <div>Hello</div>;',
        '  }',
        '}',
        'Hello.propTypes = {',
        '  a: React.PropTypes.shape({',
        '    b: React.PropTypes.shape({',
        '    })',
        '  })',
        '};'
      ].join('\n'),
      ecmaFeatures: {
        classes: true,
        jsx: true
      },
      errors: [{
        message: '\'a.b.c\' is missing in props validation for Hello'
      }]
    }, {
      code: [
        'class Hello extends React.Component {',
        '  render() {',
        '    this.props.a.b.c;',
        '    this.props.a.__.d.length;',
        '    this.props.a.anything.e[2];',
        '    return <div>Hello</div>;',
        '  }',
        '}',
        'Hello.propTypes = {',
        '  a: React.PropTypes.objectOf(',
        '    React.PropTypes.shape({',
        '    })',
        '  )',
        '};'
      ].join('\n'),
      ecmaFeatures: {
        classes: true,
        jsx: true
      },
      errors: [
        {message: '\'a.b.c\' is missing in props validation for Hello'},
        {message: '\'a.__.d\' is missing in props validation for Hello'},
        {message: '\'a.__.d.length\' is missing in props validation for Hello'},
        {message: '\'a.anything.e\' is missing in props validation for Hello'}
      ]
    }, {
      code: [
        'class Hello extends React.Component {',
        '  render() {',
        '    var i = 3;',
        '    this.props.a[2].c;',
        '    this.props.a[i].d.length;',
        '    this.props.a[i + 2].e[2];',
        '    this.props.a.length;',
        '    return <div>Hello</div>;',
        '  }',
        '}',
        'Hello.propTypes = {',
        '  a: React.PropTypes.arrayOf(',
        '    React.PropTypes.shape({',
        '    })',
        '  )',
        '};'
      ].join('\n'),
      ecmaFeatures: {
        classes: true,
        jsx: true
      },
      errors: [
        {message: '\'a[].c\' is missing in props validation for Hello'},
        {message: '\'a[].d\' is missing in props validation for Hello'},
        {message: '\'a[].d.length\' is missing in props validation for Hello'},
        {message: '\'a[].e\' is missing in props validation for Hello'}
      ]
    }, {
      code: [
        'class Hello extends React.Component {',
        '  render() {',
        '    this.props.a.length;',
        '    this.props.a.b;',
        '    this.props.a.e.length;',
        '    this.props.a.e.anyProp;',
        '    this.props.a.c.toString();',
        '    this.props.a.c.someThingElse();',
        '    return <div>Hello</div>;',
        '  }',
        '}',
        'Hello.propTypes = {',
        '  a: React.PropTypes.oneOfType([',
        '    React.PropTypes.shape({',
        '      c: React.PropTypes.number,',
        '      e: React.PropTypes.array',
        '    })',
        '  ])',
        '};'
      ].join('\n'),
      ecmaFeatures: {
        classes: true,
        jsx: true
      },
      errors: [
        {message: '\'a.length\' is missing in props validation for Hello'},
        {message: '\'a.b\' is missing in props validation for Hello'}
      ]
    }, {
      code: [
        'class Hello extends React.Component {',
        '  render() {',
        '    var { ',
        '      "aria-controls": ariaControls, ',
        '      propX,',
        '      ...props } = this.props;',
        '    return <div>Hello</div>;',
        '  }',
        '}',
        'Hello.propTypes = {',
        '  "aria-controls": React.PropTypes.string',
        '};'
      ].join('\n'),
      parser: 'babel-eslint',
      errors: [
        {message: '\'propX\' is missing in props validation for Hello'}
      ]
    }, {
      code: [
        'class Hello extends React.Component {',
        '  render() {',
        '    this.props["some.value"];',
        '    return <div>Hello</div>;',
        '  }',
        '}',
        'Hello.propTypes = {',
        '};'
      ].join('\n'),
      ecmaFeatures: {
        classes: true,
        jsx: true
      },
      errors: [
        {message: '\'some.value\' is missing in props validation for Hello'}
      ]
    }, {
      code: [
        'class Hello extends React.Component {',
        '  render() {',
        '    this.props["arr"][1];',
        '    return <div>Hello</div>;',
        '  }',
        '}',
        'Hello.propTypes = {',
        '};'
      ].join('\n'),
      ecmaFeatures: {
        classes: true,
        jsx: true
      },
      errors: [
        {message: '\'arr\' is missing in props validation for Hello'}
      ]
    }, {
      code: [
        'class Hello extends React.Component {',
        '  render() {',
        '    this.props["arr"][1]["some.value"];',
        '    return <div>Hello</div>;',
        '  }',
        '}',
        'Hello.propTypes = {',
        '  "arr": React.PropTypes.arrayOf(',
        '    React.PropTypes.shape({})',
        '  )',
        '};'
      ].join('\n'),
      ecmaFeatures: {
        classes: true,
        jsx: true
      },
      errors: [
        {message: '\'arr[].some.value\' is missing in props validation for Hello'}
      ]
    }, {
      code: [
        'class Hello extends React.Component {',
        '  render() {',
        '    var text;',
        '    text = \'Hello \';',
        '    let {props: {firstname}} = this;',
        '    return <div>{text} {firstname}</div>;',
        '  }',
        '}'
      ].join('\n'),
      parser: 'babel-eslint',
      errors: [
        {message: '\'firstname\' is missing in props validation for Hello'}
      ]
    }, {
      code: [
        'class Hello extends React.Component {',
        '  render() {',
        '    var {\'props\': {firstname}} = this;',
        '    return <div>Hello {firstname}</div>;',
        '  }',
        '}'
      ].join('\n'),
      parser: 'babel-eslint',
      errors: [
        {message: '\'firstname\' is missing in props validation for Hello'}
      ]
    }, {
      code: [
        'class Hello extends React.Component {',
        '  render() {',
        '    if (true) {',
        '      return <span>{this.props.firstname}</span>',
        '    } else {',
        '      return <span>{this.props.lastname}</span>',
        '    }',
        '  }',
        '}',
        'Hello.propTypes = {',
        '  lastname: React.PropTypes.string',
        '}'
      ].join('\n'),
      parser: 'babel-eslint',
      errors: [
        {message: '\'firstname\' is missing in props validation for Hello'}
      ]
    }
  ]
});<|MERGE_RESOLUTION|>--- conflicted
+++ resolved
@@ -599,7 +599,6 @@
       }
     }, {
       code: [
-<<<<<<< HEAD
         'var Hello = React.createClass({',
         '  propTypes: {',
         '    firstname: CustomValidator.string',
@@ -679,7 +678,8 @@
       ecmaFeatures: {
         jsx: true
       }
-=======
+    }, {
+      code: [
         'class Comp1 extends Component {',
         '  render() {',
         '    return <span />;',
@@ -698,7 +698,6 @@
         '};'
       ].join('\n'),
       parser: 'babel-eslint'
->>>>>>> bed60d44
     }
   ],
 
