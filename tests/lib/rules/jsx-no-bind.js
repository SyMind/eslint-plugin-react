/**
 * @fileoverview Prevents usage of Function.prototype.bind and arrow functions
 *               in React component definition.
 * @author Daniel Lo Nigro <dan.cx>
 */
'use strict';

// -----------------------------------------------------------------------------
// Requirements
// -----------------------------------------------------------------------------

const rule = require('../../../lib/rules/jsx-no-bind');
const RuleTester = require('eslint').RuleTester;

const parserOptions = {
  ecmaVersion: 8,
  sourceType: 'module',
  ecmaFeatures: {
    experimentalObjectRestSpread: true,
    jsx: true
  }
};

// -----------------------------------------------------------------------------
// Tests
// -----------------------------------------------------------------------------

const ruleTester = new RuleTester({parserOptions});
ruleTester.run('jsx-no-bind', rule, {

  valid: [
    // Not covered by the rule
    {
      code: '<div onClick={this._handleClick}></div>',
      parser: 'babel-eslint'
    },
    {
      code: '<div meaningOfLife={42}></div>',
      parser: 'babel-eslint'
    },
    {
      code: '<div onClick={getHandler()}></div>',
      parser: 'babel-eslint'
    },

    // bind() and arrow functions in refs explicitly ignored
    {
      code: '<div ref={c => this._input = c}></div>',
      options: [{ignoreRefs: true}],
      parser: 'babel-eslint'
    },
    {
      code: '<div ref={this._refCallback.bind(this)}></div>',
      options: [{ignoreRefs: true}],
      parser: 'babel-eslint'
    },

    // bind() explicitly allowed
    {
      code: '<div onClick={this._handleClick.bind(this)}></div>',
      options: [{allowBind: true}],
      parser: 'babel-eslint'
    },

    // Arrow functions explicitly allowed
    {
      code: '<div onClick={() => alert("1337")}></div>',
      options: [{allowArrowFunctions: true}],
      parser: 'babel-eslint'
    },

    // Redux connect
    {
      code: `
        class Hello extends Component {
          render() {
            return <div>Hello</div>;
          }
        }
        export default connect()(Hello);
      `,
      options: [{allowBind: true}],
      parser: 'babel-eslint'
    },

    // Backbone view with a bind
    {
      code: `
        var DocumentRow = Backbone.View.extend({
          tagName: "li",
          render: function() {
            this.onTap.bind(this);
          }
        });
      `,
      parser: 'babel-eslint'
    },
    {
      code: `
        const foo = {
          render: function() {
            this.onTap.bind(this);
            return true;
          }
        };
      `,
      parser: 'babel-eslint'
    },
    {
      code: `
        const foo = {
          render() {
            this.onTap.bind(this);
            return true;
          }
        };
      `,
      parser: 'babel-eslint'
    },

    {
      code: [
        'class Hello extends Component {',
        '  render() {',
        '    const click = this.onTap.bind(this);',
        '    return <div onClick={onClick}>Hello</div>;',
        '  }',
        '};'
      ].join('\n'),
      parser: 'babel-eslint'
    },
    {
      code: [
        'class Hello extends Component {',
        '  render() {',
        '    return (<div>{',
        '      this.props.list.map(this.wrap.bind(this, "span"))',
        '    }</div>);',
        '  }',
        '};'
      ].join('\n'),
      parser: 'babel-eslint'
    },
    {
      code: [
        'class Hello extends Component {',
        '  render() {',
        '    const click = () => true;',
        '    return <div onClick={onClick}>Hello</div>;',
        '  }',
        '};'
      ].join('\n'),
      parser: 'babel-eslint'
    },
    {
      code: [
        'class Hello extends Component {',
        '  render() {',
        '    return (<div>{',
        '      this.props.list.map(item => <item hello="true"/>)',
        '    }</div>);',
        '  }',
        '};'
      ].join('\n'),
      parser: 'babel-eslint'
    },
    {
      code: [
        'class Hello extends Component {',
        '  render() {',
        '    const click = this.bar::baz',
        '    return <div onClick={onClick}>Hello</div>;',
        '  }',
        '};'
      ].join('\n'),
      parser: 'babel-eslint'
    },
    {
      code: [
        'class Hello extends Component {',
        '  render() {',
        '    return (<div>{',
        '      this.props.list.map(this.bar::baz)',
        '    }</div>);',
        '  }',
        '};'
      ].join('\n'),
      parser: 'babel-eslint'
    },
    {
      code: [
        'var Hello = React.createClass({',
        '  render: function() { ',
        '    return (<div>{',
        '      this.props.list.map(this.wrap.bind(this, "span"))',
        '    }</div>);',
        '  }',
        '});'
      ].join('\n'),
      parser: 'babel-eslint'
    },
    {
      code: [
        'var Hello = React.createClass({',
        '  render: function() { ',
        '    const click = this.bar::baz',
        '    return <div onClick={onClick}>Hello</div>;',
        '  }',
        '});'
      ].join('\n'),
      parser: 'babel-eslint'
    },
    {
      code: [
        'var Hello = React.createClass({',
        '  render: function() { ',
        '    const click = () => true',
        '    return <div onClick={onClick}>Hello</div>;',
        '  }',
        '});'
      ].join('\n'),
      parser: 'babel-eslint'
    }
  ],

  invalid: [
    // .bind()
    {
      code: '<div onClick={this._handleClick.bind(this)}></div>',
      errors: [{message: 'JSX props should not use .bind()'}],
      parser: 'babel-eslint'
    },
    {
      code: '<div onClick={someGlobalFunction.bind(this)}></div>',
      errors: [{message: 'JSX props should not use .bind()'}],
      parser: 'babel-eslint'
    },
    {
      code: '<div onClick={window.lol.bind(this)}></div>',
      errors: [{message: 'JSX props should not use .bind()'}],
      parser: 'babel-eslint'
    },
    {
      code: '<div ref={this._refCallback.bind(this)}></div>',
      errors: [{message: 'JSX props should not use .bind()'}],
      parser: 'babel-eslint'
    },
    {
      code: `
        var Hello = createReactClass({
          render: function() {
            const click = this.someMethod.bind(this);
            return <div onClick={click}>Hello {this.state.name}</div>;
          }
        });
      `,
      errors: [{message: 'JSX props should not use .bind()'}],
      parser: 'babel-eslint'
    },
    {
      code: `
        class Hello23 extends React.Component {
          render() {
            const click = this.someMethod.bind(this);
            return <div onClick={click}>Hello {this.state.name}</div>;
          }
        };
      `,
      errors: [{message: 'JSX props should not use .bind()'}],
      parser: 'babel-eslint'
    },
    {
<<<<<<< HEAD
      code: [
        'class Hello23 extends React.Component {',
        '  renderDiv() {',
        '    const click = this.doSomething.bind(this, "no")',
        '    return <div onClick={click}>Hello</div>;',
        '  }',
        '};'
      ].join('\n'),
=======
      code: `
        const foo = {
          render: function() {
            const click = this.onTap.bind(this);
            return <div onClick={onClick}>Hello</div>;
          }
        };
      `,
>>>>>>> b948c64f
      errors: [{message: 'JSX props should not use .bind()'}],
      parser: 'babel-eslint'
    },
    {
      code: `
        const foo = {
          render: ({onClick}) => (
            <div onClick={onClick.bind(this)}>Hello</div>
          )
        };
      `,
      errors: [{message: 'JSX props should not use .bind()'}],
      parser: 'babel-eslint'
    },
    {
<<<<<<< HEAD
      code: [
        'var Hello = React.createClass({',
        '  render: function() { ',
        '   return <div onClick={this.doSomething.bind(this, "hey")} />',
        '  }',
        '});'
      ].join('\n'),
      errors: [{message: 'JSX props should not use .bind()'}],
      parser: 'babel-eslint'
    },
    {
      code: [
        'var Hello = React.createClass({',
        '  render: function() { ',
        '    const doThing = this.doSomething.bind(this, "hey")',
        '    return <div onClick={doThing} />',
        '  }',
        '});'
      ].join('\n'),
=======
      code: `
        const foo = {
          render() {
            const click = this.onTap.bind(this);
            return <div onClick={onClick}>Hello</div>;
          }
        };
      `,
>>>>>>> b948c64f
      errors: [{message: 'JSX props should not use .bind()'}],
      parser: 'babel-eslint'
    },

    // Arrow functions
    {
      code: '<div onClick={() => alert("1337")}></div>',
      errors: [{message: 'JSX props should not use arrow functions'}],
      parser: 'babel-eslint'
    },
    {
      code: '<div onClick={() => 42}></div>',
      errors: [{message: 'JSX props should not use arrow functions'}],
      parser: 'babel-eslint'
    },
    {
      code: '<div onClick={param => { first(); second(); }}></div>',
      errors: [{message: 'JSX props should not use arrow functions'}],
      parser: 'babel-eslint'
    },
    {
      code: '<div ref={c => this._input = c}></div>',
      errors: [{message: 'JSX props should not use arrow functions'}],
      parser: 'babel-eslint'
    },
    {
      code: [
        'class Hello23 extends React.Component {',
        '  renderDiv = () => {',
        '    const click = () => true',
        '    return <div onClick={click}>Hello</div>;',
        '  }',
        '};'
      ].join('\n'),
      errors: [{message: 'JSX props should not use arrow functions'}],
      parser: 'babel-eslint'
    },
    {
      code: [
        'var Hello = React.createClass({',
        '  render: function() { ',
        '   return <div onClick={() => true} />',
        '  }',
        '});'
      ].join('\n'),
      errors: [{message: 'JSX props should not use arrow functions'}],
      parser: 'babel-eslint'
    },
    {
      code: [
        'var Hello = React.createClass({',
        '  render: function() { ',
        '    const doThing = () => true',
        '    return <div onClick={doThing} />',
        '  }',
        '});'
      ].join('\n'),
      errors: [{message: 'JSX props should not use arrow functions'}],
      parser: 'babel-eslint'
    },

    // Bind expression
    {
      code: '<div foo={::this.onChange} />',
      errors: [{message: 'JSX props should not use ::'}],
      parser: 'babel-eslint'
    },
    {
      code: '<div foo={foo.bar::baz} />',
      errors: [{message: 'JSX props should not use ::'}],
      parser: 'babel-eslint'
    },
    {
      code: '<div foo={foo::bar} />',
      errors: [{message: 'JSX props should not use ::'}],
      parser: 'babel-eslint'
    },
    {
      code: [
        'class Hello23 extends React.Component {',
        '  renderDiv() {',
        '    const click = ::this.onChange',
        '    return <div onClick={click}>Hello</div>;',
        '  }',
        '};'
      ].join('\n'),
      errors: [{message: 'JSX props should not use ::'}],
      parser: 'babel-eslint'
    },
    {
      code: [
        'class Hello23 extends React.Component {',
        '  renderDiv() {',
        '    const click = this.bar::baz',
        '    return <div onClick={click}>Hello</div>;',
        '  }',
        '};'
      ].join('\n'),
      errors: [{message: 'JSX props should not use ::'}],
      parser: 'babel-eslint'
    }
  ]
});<|MERGE_RESOLUTION|>--- conflicted
+++ resolved
@@ -270,29 +270,6 @@
       parser: 'babel-eslint'
     },
     {
-<<<<<<< HEAD
-      code: [
-        'class Hello23 extends React.Component {',
-        '  renderDiv() {',
-        '    const click = this.doSomething.bind(this, "no")',
-        '    return <div onClick={click}>Hello</div>;',
-        '  }',
-        '};'
-      ].join('\n'),
-=======
-      code: `
-        const foo = {
-          render: function() {
-            const click = this.onTap.bind(this);
-            return <div onClick={onClick}>Hello</div>;
-          }
-        };
-      `,
->>>>>>> b948c64f
-      errors: [{message: 'JSX props should not use .bind()'}],
-      parser: 'babel-eslint'
-    },
-    {
       code: `
         const foo = {
           render: ({onClick}) => (
@@ -304,7 +281,6 @@
       parser: 'babel-eslint'
     },
     {
-<<<<<<< HEAD
       code: [
         'var Hello = React.createClass({',
         '  render: function() { ',
@@ -324,16 +300,6 @@
         '  }',
         '});'
       ].join('\n'),
-=======
-      code: `
-        const foo = {
-          render() {
-            const click = this.onTap.bind(this);
-            return <div onClick={onClick}>Hello</div>;
-          }
-        };
-      `,
->>>>>>> b948c64f
       errors: [{message: 'JSX props should not use .bind()'}],
       parser: 'babel-eslint'
     },
