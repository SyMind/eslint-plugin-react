/**
 * @fileoverview Prevent using string literals in React component definition
 * @author Caleb Morris
 * @author David Buchan-Swanson
 */
'use strict';

// ------------------------------------------------------------------------------
// Rule Definition
// ------------------------------------------------------------------------------

module.exports = {
  meta: {
    docs: {
      description: 'Prevent using string literals in React component definition',
      category: 'Stylistic Issues',
      recommended: false
    },

    schema: [{
      type: 'object',
      properties: {
        noStrings: {
          type: 'boolean'
        }
      },
      additionalProperties: false
    }]
  },

  create: function(context) {
<<<<<<< HEAD
    const isNoStrings = context.options[0] ? context.options[0].noStrings : false;

    const message = isNoStrings ?
      'Strings not allowed in JSX files' :
      'Missing JSX expression container around literal string';

=======
>>>>>>> 4a355365
    function reportLiteralNode(node) {
      context.report({
        node: node,
        message: message
      });
    }

    function getValidation(node) {
      const standard = !/^[\s]+$/.test(node.value) &&
          node.parent &&
          node.parent.type.indexOf('JSX') !== -1 &&
          node.parent.type !== 'JSXAttribute';
      if (isNoStrings) {
        return standard;
      }
      return standard && node.parent.type !== 'JSXExpressionContainer';
    }

    // --------------------------------------------------------------------------
    // Public
    // --------------------------------------------------------------------------

    return {

      Literal: function(node) {
        if (getValidation(node)) {
          reportLiteralNode(node);
        }
      }

    };
  }
};<|MERGE_RESOLUTION|>--- conflicted
+++ resolved
@@ -29,15 +29,12 @@
   },
 
   create: function(context) {
-<<<<<<< HEAD
     const isNoStrings = context.options[0] ? context.options[0].noStrings : false;
 
     const message = isNoStrings ?
       'Strings not allowed in JSX files' :
       'Missing JSX expression container around literal string';
 
-=======
->>>>>>> 4a355365
     function reportLiteralNode(node) {
       context.report({
         node: node,
