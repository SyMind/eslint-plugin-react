--- conflicted
+++ resolved
@@ -46,11 +46,8 @@
     'require-render-return': require('./lib/rules/require-render-return'),
     'jsx-first-prop-new-line': require('./lib/rules/jsx-first-prop-new-line'),
     'jsx-no-target-blank': require('./lib/rules/jsx-no-target-blank'),
-<<<<<<< HEAD
-    'jsx-filename-extension': require('./lib/rules/jsx-filename-extension')
-=======
+    'jsx-filename-extension': require('./lib/rules/jsx-filename-extension'),
     'require-optimization': require('./lib/rules/require-optimization')
->>>>>>> 94fa138d
   },
   configs: {
     recommended: {
